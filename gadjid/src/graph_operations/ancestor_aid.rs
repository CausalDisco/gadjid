--- conflicted
+++ resolved
@@ -55,14 +55,8 @@
             // --- to here
 
             // now we take a look at the nodes in the true graph for which the adj.set. was not valid.
-<<<<<<< HEAD
-            let (t_poss_desc_in_truth, nam_in_true, nvas_in_true) =
+            let (t_poss_desc_in_truth, nam_in_true, nva_in_true) =
                 get_pd_nam_nva(truth, &[treatment], adjustment_set);
-=======
-            let (nam_in_true, nva_in_true) = get_nam_nva(truth, &[treatment], ancestor_adjustment);
-            // --- to here
-            let t_poss_desc_in_truth = possible_descendants(truth, [treatment].iter());
->>>>>>> aaaf44bc
 
             let mut mistakes = 0;
             for y in 0..truth.n_nodes {
@@ -90,11 +84,7 @@
                     // if we reach this point, y has a VAS in guess
                     // now, if the adjustment set is not valid in truth
                     // (either because the pair (t,y) is not amenable or because the VAS is not valid)
-<<<<<<< HEAD
-                    if y_am_in_guess && nvas_in_true.contains(&y) {
-=======
-                    else if nva_in_true.contains(&y) {
->>>>>>> aaaf44bc
+                    if y_am_in_guess && nva_in_true.contains(&y) {
                         // we count a mistake
                         mistakes += 1;
                     }

--- conflicted
+++ resolved
@@ -42,16 +42,10 @@
             };
 
             // --- this function differs from parent_aid.rs only in the imports and from here
-<<<<<<< HEAD
-            let ruletable = crate::graph_operations::ruletables::ancestors::AncestorsRuletable {};
+            let ruletable = crate::graph_operations::ruletables::Ancestors {};
 
             // gensearch yield_starting_vertices 'false' because Ancestors(T)\T is the adjustment set
             let adjustment_set = crate::graph_operations::gensearch::gensearch(
-=======
-            let ruletable = crate::graph_operations::ruletables::ancestors::Ancestors {};
-            let ancestor_adjustment = crate::graph_operations::gensearch(
-                // gensearch yield_starting_vertices 'false' because Ancestors(T)\T is the adjustment set
->>>>>>> 8717ab0f
                 guess,
                 ruletable,
                 [treatment].iter(),

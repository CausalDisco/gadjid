// SPDX-License-Identifier: MPL-2.0
//! Walk-status-aware reachability algorithms for calculating the AID efficiently.

use crate::{
    partially_directed_acyclic_graph::Edge,
    sets::{FibSet, NodeSet},
    PDAG,
};

/*
Developer's guide to the functions in this file (see also Appendix D of https://doi.org/10.48550/arXiv.2402.08616)

The functions in this file return nodes reachable (for different reachability-conditions) in a (CP)DAG relative to a set of treatment nodes T.

In general, the algorithms comprise the following parts:

- The kind of reachability considered in the different algorithms is tracked via the locally defined `WalkStatus` enum.
  Between the functions, these walk-stati are similar and sometimes identical.
  We re-define the WalkStatus locally, to avoid indirection and make it easier to read and maintain the functions.

- Some initial nodes from which to start the walks, in this case always treatment nodes.

- A stack holding the next nodes to visit, alongside the edge to get to them and the current walk's status.

- A function that, given a node (and possibly how it was reached and whether it is part of an adjustment set),
  returns the next nodes to continue to walk along and the edge through which those next nodes are reachable.
  The `get_next_steps` and `get_next_steps_conditioned` functions are responsible for this;
  `get_next_steps` returns possible children;
  `get_next_steps_conditioned` returns possible neighbors and a local separation status relative to the provided node set z

- A transition function that, given the current walk status and the next node to visit and how to reach it,
  returns the status of the walk when continuing along to this next node.

With these in place, the algorithms proceed as follows:

- We empty-initialize some sets of interest.
  When the algorithm terminates, these sets are returned and contain the nodes that are reachable in a certain way.
  For example, some algorithms return a set NAM of all nodes y such that the graph is not amenable relative to (t,y).

  We also initialize a set to track visited edge-node-walkstatus triplets, to guarantee termination and prevent redoing work.

- We enter a loop, popping (edge, node, walkstatus) triplets from a stack of to-be-visited nodes until the stack is empty.
  As the algorithm proceeds, new triplets may be appended to the end of the to-be-visited stack;
  since to-be-visited elements are popped from the end, the stack is processed LIFO,
  which corresponds to traversing the graph in depth first.

  The `match walkstatus` block in the beginning will add the node to the correct set, and then continue the walk.

  Afterwards we then use either `get_next_steps` or `get_next_steps_conditioned`, to iterate through all the ways
  in which the walk could continue.
  For each of these possible continuations, the transition function is applied, and the resulting  new
  (edge_to_reach, new_node, new_walkstatus) triplet is pushed onto the stack, unless it had been visited before.

- When the loop terminates, all reachable nodes have been visited and the sets contain the correct nodes.
  These sets are returned.

The following reachability algorithms take a graph and a set of nodes t as input (and use `get_next_steps`):
- `get_d_pd_nam`
    – walks directed, possibly directed walks starting T→, possibly directed walks starting T— (linked to non-amenability, NAM)
    - returns descendants (d), possible descendants (pd), and nam (not amenable) nodes y such that G is not amenable relative to (t,y)
- `get_pd_nam`
    - as above, but needs to distinguish between directed and possibly directed walks
    - returns d and nam
- `get_nam`
    - as above, but only needs to walk possibly directed walks starting T–
    - returns nam

The following reachability algorithms take a graph, a set of nodes t, and a set of nodes z as input (and use `get_next_steps_conditioned`):
- `get_pd_nam_nva`
    - walks possibly directed walks that are either open or blocked and either starting T→ or T–, and open non-causal walks
    - returns possible descendants (pd), nam (not amenable) nodes y such that G is not amenable relative to (t,y)
      and nva (not validly adjusted for) nodes y such that z is not a valid adjustment set for (t,y) in the graph
- `get_nam_nva`
    - as above
    - returns nam and nva
- `get_invalidly_un_blocked`
    - walks possibly directed walks that are either open or blocked (ignoring whether they start T→ or T–)
    - returns nodes y such that z is not a valid adjustment set for (t,y) in the graph
      since one of the (non-)blocking conditions is violated while non-amenability is ignored
      (which is why here the walk status does not track whether a walk started T→ or T–)
*/

use core::hash::Hash;
use std::hash::Hasher;

/// add good doc
macro_rules! define_walkstatus_enum {
    (
        $enum_name:ident {
            $(
                $(#[$attr:meta])*
                $variant:ident,
            )*
        }
    ) => {
        #[allow(non_camel_case_types)]
        #[allow(clippy::upper_case_acronyms)]
        #[derive(Debug, PartialEq, Eq, Clone, Copy)]
        enum $enum_name {
            $(
                $(#[$attr])*
                $variant,
            )*
        }

        #[derive(Clone, Copy, Debug, Eq, PartialEq)]
        struct WalkstepTriple(Edge, usize, $enum_name);

        impl Hash for WalkstepTriple {
            fn hash<H: Hasher>(&self, state: &mut H) {
                state.write_u64(((self.0 as u64) << 62) | ((self.2 as u64) << 59) | (self.1 as u64));
            }
        }
    };
}

/// Returns possible children of the node `v` and the shared edge. `v (-> c)` or `v (-- c)`. See the [`Edge`] enum for a more detailed explanation of this notation.
/// Will not return treatment nodes.
fn get_next_steps<'a>(
    graph: &'a PDAG,
    t: &'a [usize],
    v: usize,
) -> impl Iterator<Item = (Edge, usize)> + 'a {
    graph
        .adjacent_undirected_of(v)
        .iter()
        .filter(|u| !t.contains(*u))
        .map(|u| (Edge::Undirected, *u))
        .chain(
            graph
                .children_of(v)
                .iter()
                .filter(|c| !t.contains(*c))
                .map(|c| (Edge::Incoming, *c)),
        )
}

/// Checks amenability of a (CP)DAG relative to (T, Y) for a given set T of treatment
/// nodes and all possible Y.
///
/// Returns tuple of:<br>
/// - Set D of descendants of T in G
/// - Set PD of possible descendants of T in G
/// - Set NAM (Not AMenable) of nodes Y \notin T in G such that G is not amenable relative to (T, Y)
pub fn get_d_pd_nam(graph: &PDAG, t: &[usize]) -> (NodeSet, NodeSet, NodeSet) {
    define_walkstatus_enum! {
        WalkStatus {
            /// Descendant / Directed (always amenable)
            D,
            ///Possible Descendant / Possibly Directed, Amenable (starts T→)
            PD_AM,
            ///Possible Descendant / Possibly Directed, Not Amenable (starts T—)
            PD_NAM,
            ///Initial status
            Init,
        }
    }

    let mut desc = NodeSet::from_iter(t.iter().copied());
    let mut poss_desc = desc.clone();
    let mut not_amenable = NodeSet::default();

    let mut visited = FibSet::<WalkstepTriple>::default();
    let mut to_visit_stack = Vec::from_iter(t.iter().map(|v| (Edge::Init, *v, WalkStatus::Init)));

    while let Some((arrived_by, node, walkstatus)) = to_visit_stack.pop() {
        visited.insert(WalkstepTriple(arrived_by, node, walkstatus));

        match walkstatus {
            WalkStatus::PD_NAM => {
                not_amenable.insert(node);
                poss_desc.insert(node);
            }
            WalkStatus::PD_AM => {
                poss_desc.insert(node);
            }
            WalkStatus::D => {
                poss_desc.insert(node);
                desc.insert(node);
            }
            _ => (),
        }

        for (move_on_by, w) in get_next_steps(graph, t, node) {
            let next = match walkstatus {
                WalkStatus::Init => match move_on_by {
                    Edge::Incoming => Some((move_on_by, w, WalkStatus::D)),
                    Edge::Undirected => Some((move_on_by, w, WalkStatus::PD_NAM)),
                    _ => None,
                },
                WalkStatus::PD_AM | WalkStatus::PD_NAM => match move_on_by {
                    Edge::Incoming | Edge::Undirected => Some((move_on_by, w, walkstatus)),
                    _ => None,
                },
                WalkStatus::D => match move_on_by {
                    Edge::Incoming => Some((move_on_by, w, WalkStatus::D)),
                    Edge::Undirected => Some((move_on_by, w, WalkStatus::PD_AM)),
                    _ => None,
                },
            };

            if let Some(next) = next {
                if !visited.contains(&WalkstepTriple(next.0, next.1, next.2)) {
                    to_visit_stack.push(next);
                }
            }
        }
    }

    (desc, poss_desc, not_amenable)
}

/// Checks amenability of a (CP)DAG relative to (T, Y) for a given set T of treatment
/// nodes and all possible Y.
///
/// Returns tuple of:<br>
/// - Set PD of possible descendants of T in G
/// - Set NAM (Not AMenable) of nodes Y \notin T in G such that G is not amenable relative to (T, Y)
pub fn get_pd_nam(graph: &PDAG, t: &[usize]) -> (NodeSet, NodeSet) {
    define_walkstatus_enum! {
    WalkStatus {
        /// Possible Descendant / Possibly Directed, Amenable (starts T→)
        PD_AM,
        /// Possible Descendant / Possibly Directed, Not Amenable (starts T—)
        PD_NAM,
        /// Initial status
        Init,
    }}

    let mut poss_de = NodeSet::from_iter(t.iter().copied());
    let mut not_amenable = NodeSet::default();

    let mut visited = FibSet::<WalkstepTriple>::default();
    let mut to_visit_stack = Vec::from_iter(t.iter().map(|v| (Edge::Init, *v, WalkStatus::Init)));

    while let Some((arrived_by, node, walkstatus)) = to_visit_stack.pop() {
        visited.insert(WalkstepTriple(arrived_by, node, walkstatus));

        match walkstatus {
            WalkStatus::PD_NAM => {
                not_amenable.insert(node);
                poss_de.insert(node);
            }
            // any other PD walk
            WalkStatus::PD_AM => {
                poss_de.insert(node);
            }
            _ => (),
        }

        for (move_on_by, w) in get_next_steps(graph, t, node) {
            let next = match walkstatus {
                WalkStatus::Init => match move_on_by {
                    Edge::Incoming => Some((move_on_by, w, WalkStatus::PD_AM)),
                    Edge::Undirected => Some((move_on_by, w, WalkStatus::PD_NAM)),
                    _ => None,
                },
                WalkStatus::PD_AM | WalkStatus::PD_NAM => match move_on_by {
                    Edge::Incoming | Edge::Undirected => Some((move_on_by, w, walkstatus)),
                    _ => None,
                },
            };

            if let Some(next) = next {
                if !visited.contains(&WalkstepTriple(next.0, next.1, next.2)) {
                    to_visit_stack.push(next);
                }
            }
        }
    }

    (poss_de, not_amenable)
}

/// Checks amenability of a CPDAG relative to (T, Y) for a given set T of treatment
/// nodes and all possible Y.
///
/// Returns set NAM (Not AMenable) of nodes Y \notin T in G such that G is not amenable relative to (T, Y)
///
/// Follows Algorithm 2 in https://doi.org/10.48550/arXiv.2402.08616
pub fn get_nam(graph: &PDAG, t: &[usize]) -> NodeSet {
    let mut not_amenable = NodeSet::default();

    let mut visited = NodeSet::default();
    let mut to_visit_stack = Vec::from_iter(t.iter().map(|v| (Edge::Init, *v)));

    while let Some((arrived_by, node)) = to_visit_stack.pop() {
        visited.insert(node);
        match arrived_by {
            Edge::Init => {
                graph
                    .adjacent_undirected_of(node)
                    .iter()
                    .filter(|p| !visited.contains(p) && !t.contains(p))
                    .for_each(|p| {
                        to_visit_stack.push((Edge::Undirected, *p));
                    });
            }
            // Edge::Incoming | Edge::Outgoing | Edge::Undirected
            _ => {
                not_amenable.insert(node);
                get_next_steps(graph, t, node).for_each(|(move_on_by, w)| {
                    if !visited.contains(&w) {
                        to_visit_stack.push((move_on_by, w));
                    }
                });
            }
        }
    }
    not_amenable
}

fn get_next_steps_conditioned<'a>(
    graph: &'a PDAG,
    t: &'a [usize],
    arrived_by: Edge,
    v: usize,
    node_is_adjustment: bool,
) -> impl Iterator<Item = (Edge, usize, bool)> + 'a {
    let mut parents_collider = None;
    let mut parents_noncollider = None;

    match arrived_by {
        Edge::Incoming => {
            parents_collider = Some(
                graph
                    .parents_of(v)
                    .iter()
                    .filter(|p| !t.contains(*p))
                    .map(move |p| (Edge::Outgoing, *p, !node_is_adjustment)),
            );
        }
        Edge::Init | Edge::Outgoing => {
            parents_noncollider = Some(
                graph
                    .parents_of(v)
                    .iter()
                    .filter(|p| !t.contains(*p))
                    .map(move |p| (Edge::Outgoing, *p, node_is_adjustment)),
            );
        }
        _ => (),
    }

    let siblings = graph
        .adjacent_undirected_of(v)
        .iter()
        .filter(|u| !t.contains(*u))
        .map(move |u| (Edge::Undirected, *u, node_is_adjustment));

    let children = graph
        .children_of(v)
        .iter()
        .filter(|c| !t.contains(*c))
        .map(move |c| (Edge::Incoming, *c, node_is_adjustment));

    (parents_collider.into_iter().flatten())
        .chain(parents_noncollider.into_iter().flatten())
        .chain(siblings)
        .chain(children)
}

/// Validate Z as adjustment set relative to (T, Y) for a given set T of treatment
/// nodes and all possible Y in G.
///
/// Returns tuple of:<br>
/// - Set PD of possible descendants of T in G
/// - Set NAM (Not AMenable) of nodes Y \notin T in G such that G is not amenable relative to (T, Y)
/// - Set NVA (Not Validly Adjusted) of nodes Y \notin T in G such that Z is not a valid adjustment set for (T, Y) in G.
///   This includes all NAM, so NAM is a subset NVA.
pub fn get_pd_nam_nva(graph: &PDAG, t: &[usize], z: &NodeSet) -> (NodeSet, NodeSet, NodeSet) {
    define_walkstatus_enum! {
    WalkStatus {
        /// Possible Descendant / Possibly Directed, Amenable (starts T→), and Open Walk
        PD_OPEN_AM,
        /// Possible Descendant / Possibly Directed, Amenable (starts T→), and Blocked Walk
        PD_BLOCKED_AM,
        /// Possible Descendant / Possibly Directed, Not Amenable (starts T—), and Open Walk
        PD_OPEN_NAM,
        /// Possible Descendant / Possibly Directed, Not Amenable (starts T–), and Blocked Walk
        PD_BLOCKED_NAM,
        /// Non-Causal walk that has not been blocked
        NON_CAUSAL_OPEN,
        /// Initial status
        Init,
    }}

    let mut poss_de = NodeSet::from_iter(t.iter().copied());
    let mut not_amenable = NodeSet::default();
    let mut not_vas = z.clone();

    let mut visited = FibSet::<WalkstepTriple>::default();
    let mut to_visit_stack = Vec::from_iter(t.iter().map(|v| (Edge::Init, *v, WalkStatus::Init)));

    while let Some((arrived_by, node, walkstatus)) = to_visit_stack.pop() {
        visited.insert(WalkstepTriple(arrived_by, node, walkstatus));

        match walkstatus {
            WalkStatus::PD_OPEN_NAM | WalkStatus::PD_BLOCKED_NAM => {
                not_amenable.insert(node);
                // we want the property that not_amenable is a subset of not_vas
                // so, if we insert a node into not_amenable, we also insert it into not_vas
                not_vas.insert(node);
                poss_de.insert(node);
            }
            WalkStatus::NON_CAUSAL_OPEN => {
                not_vas.insert(node);
            }
            WalkStatus::PD_BLOCKED_AM => {
                not_vas.insert(node);
                poss_de.insert(node);
            }
            WalkStatus::PD_OPEN_AM => {
                poss_de.insert(node);
            }
            _ => (),
        }
        let node_is_adjustment = z.contains(&node);

        for (move_on_by, w, blocked) in
            get_next_steps_conditioned(graph, t, arrived_by, node, node_is_adjustment)
        {
            let next = match walkstatus {
                WalkStatus::Init => match move_on_by {
                    Edge::Incoming => Some((move_on_by, w, WalkStatus::PD_OPEN_AM)),
                    Edge::Outgoing => Some((move_on_by, w, WalkStatus::NON_CAUSAL_OPEN)),
                    Edge::Undirected => Some((move_on_by, w, WalkStatus::PD_OPEN_NAM)),
                    _ => None,
                },
                WalkStatus::PD_OPEN_AM | WalkStatus::PD_BLOCKED_AM => match move_on_by {
                    Edge::Incoming | Edge::Undirected => match blocked {
                        false => Some((move_on_by, w, walkstatus)),
                        true => Some((move_on_by, w, WalkStatus::PD_BLOCKED_AM)),
                    },
                    Edge::Outgoing if !blocked && matches!(walkstatus, WalkStatus::PD_OPEN_AM) => {
                        Some((move_on_by, w, WalkStatus::NON_CAUSAL_OPEN))
                    }
                    _ => None,
                },
                WalkStatus::PD_OPEN_NAM | WalkStatus::PD_BLOCKED_NAM => match move_on_by {
                    Edge::Incoming | Edge::Undirected => match blocked {
                        false => Some((move_on_by, w, walkstatus)),
                        true => Some((move_on_by, w, WalkStatus::PD_BLOCKED_NAM)),
                    },
                    Edge::Outgoing if !blocked && matches!(walkstatus, WalkStatus::PD_OPEN_NAM) => {
                        Some((move_on_by, w, WalkStatus::NON_CAUSAL_OPEN))
                    }
                    _ => None,
                },
                WalkStatus::NON_CAUSAL_OPEN if !blocked => {
                    Some((move_on_by, w, WalkStatus::NON_CAUSAL_OPEN))
                }
                _ => None,
            };

            if let Some(next) = next {
                if !visited.contains(&WalkstepTriple(next.0, next.1, next.2)) {
                    to_visit_stack.push(next);
                }
            }
        }
    }

    (poss_de, not_amenable, not_vas)
}

/// Validate Z as adjustment set relative to (T, Y) for a given set T of treatment
/// nodes and all possible Y in G.
///
/// Follows Algorithm 3 in https://doi.org/10.48550/arXiv.2402.08616
///
/// Returns tuple of:<br>
/// - Set NAM (Not AMenable) of nodes Y \notin T in G such that G is not amenable relative to (T, Y)
/// - Set NVA (Not Validly Adjusted) of nodes Y \notin T in G such that Z is not a valid adjustment set for (T, Y) in G.
///   This includes all NAM, so NAM is a subset NVA.
#[cfg(test)]
pub fn get_nam_nva(graph: &PDAG, t: &[usize], z: &NodeSet) -> (NodeSet, NodeSet) {
    define_walkstatus_enum! {
     WalkStatus {
        /// Possible Descendant / Possibly Directed, Amenable (starts T→), and Open Walk
        PD_OPEN_AM,
        /// Possible Descendant / Possibly Directed, Amenable (starts T→), and Blocked Walk
        PD_BLOCKED_AM,
        /// Possible Descendant / Possibly Directed, Not Amenable (starts T—), and Open Walk
        PD_OPEN_NAM,
        /// Possible Descendant / Possibly Directed, Not Amenable (starts T–), and Blocked Walk
        PD_BLOCKED_NAM,
        /// Non-Causal walk that has not been blocked
        NON_CAUSAL_OPEN,
        /// Initial status
        Init,
    }}

    let mut not_amenable = NodeSet::default();
    let mut not_vas = z.clone();

    let mut visited = FibSet::<WalkstepTriple>::default();
    let mut to_visit_stack = Vec::from_iter(t.iter().map(|v| (Edge::Init, *v, WalkStatus::Init)));

    while let Some((arrived_by, node, walkstatus)) = to_visit_stack.pop() {
        visited.insert(WalkstepTriple(arrived_by, node, walkstatus));

        match walkstatus {
            WalkStatus::PD_OPEN_NAM | WalkStatus::PD_BLOCKED_NAM => {
                not_amenable.insert(node);
                // we want the property that not_amenable is a subset of not_vas
                // so, if we insert a node into not_amenable, we also insert it into not_vas
                not_vas.insert(node);
            }
            WalkStatus::NON_CAUSAL_OPEN | WalkStatus::PD_BLOCKED_AM => {
                not_vas.insert(node);
            }
            _ => (),
        }
        let node_is_adjustment = z.contains(&node);

        for (move_on_by, w, blocked) in
            get_next_steps_conditioned(graph, t, arrived_by, node, node_is_adjustment)
        {
            let next = match walkstatus {
                WalkStatus::Init => match move_on_by {
                    Edge::Incoming => Some((move_on_by, w, WalkStatus::PD_OPEN_AM)),
                    Edge::Outgoing => Some((move_on_by, w, WalkStatus::NON_CAUSAL_OPEN)),
                    Edge::Undirected => Some((move_on_by, w, WalkStatus::PD_OPEN_NAM)),
                    _ => None,
                },
                WalkStatus::PD_OPEN_AM | WalkStatus::PD_BLOCKED_AM => match move_on_by {
                    Edge::Incoming | Edge::Undirected => match blocked {
                        false => Some((move_on_by, w, walkstatus)),
                        true => Some((move_on_by, w, WalkStatus::PD_BLOCKED_AM)),
                    },
                    Edge::Outgoing if !blocked && matches!(walkstatus, WalkStatus::PD_OPEN_AM) => {
                        Some((move_on_by, w, WalkStatus::NON_CAUSAL_OPEN))
                    }
                    _ => None,
                },
                WalkStatus::PD_OPEN_NAM | WalkStatus::PD_BLOCKED_NAM => match move_on_by {
                    Edge::Incoming | Edge::Undirected => match blocked {
                        false => Some((move_on_by, w, walkstatus)),
                        true => Some((move_on_by, w, WalkStatus::PD_BLOCKED_NAM)),
                    },
                    Edge::Outgoing if !blocked && matches!(walkstatus, WalkStatus::PD_OPEN_NAM) => {
                        Some((move_on_by, w, WalkStatus::NON_CAUSAL_OPEN))
                    }
                    _ => None,
                },
                WalkStatus::NON_CAUSAL_OPEN if !blocked => {
                    Some((move_on_by, w, WalkStatus::NON_CAUSAL_OPEN))
                }
                _ => None,
            };

            if let Some(next) = next {
                if !visited.contains(&WalkstepTriple(next.0, next.1, next.2)) {
                    to_visit_stack.push(next);
                }
            }
        }
    }

    (not_amenable, not_vas)
}

/// Validate Z as adjustment set relative to (T, Y) for a given set T of treatment
/// nodes and all possible Y in G (or optionally only all y_of_interest).
///
/// Returns tuple of:<br>
/// - Set NVA (Not Validly Adjusted) of nodes Y \notin T in G such that Z is not a valid adjustment set for (T, Y) in G.
/// Here, amenability (condition 1.) is not verified, that is, NVA is not a superset of NAM;
/// instead, NVA contains Y for which condition 2. or 3.
/// of the modified adjustment criterion for walk-based verification
/// in https://doi.org/10.48550/arXiv.2402.08616 are violated
<<<<<<< HEAD
pub fn get_invalidly_un_blocked(graph: &PDAG, t: &[usize], z: &NodeSet) -> NodeSet {
    define_walkstatus_enum! {
        WalkStatus {
            /// Possible Descendant / Possibly Directed, and Open Walk
            PD_OPEN,
            /// Possible Descendant / Possibly Directed, and Blocked Walk
            PD_BLOCKED,
            /// Non-Causal walk that has not been blocked
            NON_CAUSAL_OPEN,
            /// Initial status
            Init,
        }
=======
pub fn get_invalidly_un_blocked(
    graph: &PDAG,
    t: &[usize],
    z: &FxHashSet<usize>,
    y_of_interest: Option<&FxHashSet<usize>>,
) -> FxHashSet<usize> {
    #[allow(non_camel_case_types)]
    #[derive(Debug, PartialEq, Eq, Hash, Clone, Copy)]
    enum WalkStatus {
        /// Possible Descendant / Possibly Directed, and Open Walk
        PD_OPEN,
        /// Possible Descendant / Possibly Directed, and Blocked Walk
        PD_BLOCKED,
        /// Non-Causal walk that has not been blocked
        NON_CAUSAL_OPEN,
        /// Initial status
        Init,
>>>>>>> 79839b90
    }

    let mut y_of_interest = y_of_interest.cloned();

    let mut ivb = z.clone();

    let mut visited = FibSet::<WalkstepTriple>::default();
    let mut to_visit_stack = Vec::from_iter(t.iter().map(|v| (Edge::Init, *v, WalkStatus::Init)));

    while let Some((arrived_by, node, walkstatus)) = to_visit_stack.pop() {
        visited.insert(WalkstepTriple(arrived_by, node, walkstatus));

        match walkstatus {
            // when the node is reached on a causal path but blocked, or an unblocked non-causal path
            WalkStatus::PD_BLOCKED | WalkStatus::NON_CAUSAL_OPEN => {
                // if only interested in some y
                if let Some(ref mut still_to_be_determined_y) = y_of_interest {
                    if still_to_be_determined_y.remove(&node) {
                        ivb.insert(node);
                        // and all y are determined, stop early
                        if still_to_be_determined_y.is_empty() {
                            return ivb;
                        }
                    }
                } else {
                    ivb.insert(node);
                }
            }
            _ => (),
        }
        let node_is_adjustment = z.contains(&node);

        for (move_on_by, w, blocked) in
            get_next_steps_conditioned(graph, t, arrived_by, node, node_is_adjustment)
        {
            let next = match walkstatus {
                WalkStatus::Init => match move_on_by {
                    Edge::Incoming | Edge::Undirected => Some((move_on_by, w, WalkStatus::PD_OPEN)),
                    Edge::Outgoing => Some((move_on_by, w, WalkStatus::NON_CAUSAL_OPEN)),
                    _ => None,
                },
                WalkStatus::PD_OPEN | WalkStatus::PD_BLOCKED => match move_on_by {
                    Edge::Incoming | Edge::Undirected => match blocked {
                        false => Some((move_on_by, w, walkstatus)),
                        true => Some((move_on_by, w, WalkStatus::PD_BLOCKED)),
                    },
                    Edge::Outgoing if !blocked && matches!(walkstatus, WalkStatus::PD_OPEN) => {
                        Some((move_on_by, w, WalkStatus::NON_CAUSAL_OPEN))
                    }
                    _ => None,
                },
                WalkStatus::NON_CAUSAL_OPEN if !blocked => {
                    Some((move_on_by, w, WalkStatus::NON_CAUSAL_OPEN))
                }
                _ => None,
            };

            if let Some(next) = next {
                if !visited.contains(&WalkstepTriple(next.0, next.1, next.2)) {
                    to_visit_stack.push(next);
                }
            }
        }
    }

    ivb
}

#[cfg(test)]
mod test {
    use rand::SeedableRng;

    use crate::graph_operations::{
        ancestor_aid, gensearch, get_descendants, get_nam_nva, get_possible_descendants, oset_aid,
        parent_aid, ruletables,
    };
    use crate::sets::NodeSet;
    use crate::PDAG;

    use super::get_nam;

    #[test]
    pub fn nam_test() {
        // 0 -> 1 -- 2
        // |
        // 3

        let cpdag = vec![
            vec![0, 1, 0, 2], //
            vec![0, 0, 2, 0],
            vec![0, 0, 0, 0],
            vec![0, 0, 0, 0],
        ];
        let cpdag = PDAG::from_row_to_column_vecvec(cpdag);

        assert!(get_nam(&cpdag, &[0]) == NodeSet::from_iter([3]));
    }

    #[test]
    pub fn nam_correctly_counted_as_mistake() {
        // this test checks mistakes between the cpdag X - Y and dag X -> Y for all distances.

        let dag = vec![
            vec![0, 1], //
            vec![0, 0],
        ];
        let cpdag = vec![
            vec![0, 2], //
            vec![0, 0],
        ];
        let dag = PDAG::from_row_to_column_vecvec(dag);
        let cpdag = PDAG::from_row_to_column_vecvec(cpdag);

        assert_eq!((1.0, 2), parent_aid(&dag, &cpdag));
        assert_eq!((1.0, 2), parent_aid(&cpdag, &dag));
        assert_eq!((1.0, 2), ancestor_aid(&dag, &cpdag));
        assert_eq!((1.0, 2), ancestor_aid(&cpdag, &dag));
        assert_eq!((1.0, 2), oset_aid(&dag, &cpdag));
        assert_eq!((1.0, 2), oset_aid(&cpdag, &dag));
    }

    #[test]
    pub fn reachability_algos_agree_on_random_pdag() {
        let reps = 30;
        let mut rng = rand_chacha::ChaCha8Rng::seed_from_u64(0);
        (0..reps).for_each(|_rep| {
            let pdag = PDAG::random_pdag(0.5, 100, &mut rng);
            assert_reachability_algos_agree_on_graph(&pdag, &mut rng);
        });
    }

    #[test]
    #[ignore]
    pub fn reachability_algos_agree_on_cpdags() {
        // anchors at parent directory of Cargo.toml
        let mut testgraphs = std::path::PathBuf::new();
        testgraphs.push("..");
        testgraphs.push("testgraphs");

        let mut rng = rand_chacha::ChaCha8Rng::seed_from_u64(0);
        for graph_id in 20..=29 {
            // load the cpdag
            let cpdag = crate::test::load_pdag_from_mtx(
                testgraphs
                    .join(format!("100-node-CPDAG-{}.mtx", graph_id))
                    .to_str()
                    .unwrap(),
            );

            assert_reachability_algos_agree_on_graph(&cpdag, &mut rng);
        }
    }

    fn assert_reachability_algos_agree_on_graph(pdag: &PDAG, mut rng: impl rand::RngCore) {
        let t = rand::seq::index::sample(&mut rng, 100, 1).into_vec();
        let adjust = gensearch(pdag, ruletables::Parents {}, t.iter(), false);

        let d_expected = get_descendants(pdag, t.iter());
        let pd_expected = get_possible_descendants(pdag, t.iter());
        let (nam_expected, nva_expected) = get_nam_nva(pdag, &t, &adjust);

        #[cfg(test)]
        assert!(d_expected.is_subset(&pd_expected));
        #[cfg(test)]
        assert!(nam_expected.is_subset(&pd_expected));
        #[cfg(test)]
        assert!(nam_expected.is_subset(&nva_expected));

        let (d, pd, nam) = super::get_d_pd_nam(pdag, &t);
        assert_eq!(d_expected, d);
        assert_eq!(pd_expected, pd);
        assert_eq!(nam_expected, nam);

        let (pd, nam) = super::get_pd_nam(pdag, &t);
        assert_eq!(nam_expected, nam);
        assert_eq!(pd_expected, pd);

        let nam = super::get_nam(pdag, &t);
        assert_eq!(nam_expected, nam);

        let (pd, nam, nva) = super::get_pd_nam_nva(pdag, &t, &adjust);
        assert_eq!(pd_expected, pd);
        assert_eq!(nam_expected, nam);
        assert_eq!(nva_expected, nva);

        let ivb = super::get_invalidly_un_blocked(pdag, &t, &adjust, None);
        assert!(ivb.is_subset(&nva_expected));
        assert_eq!(nva_expected, &ivb | &nam_expected);
    }
}<|MERGE_RESOLUTION|>--- conflicted
+++ resolved
@@ -570,8 +570,12 @@
 /// instead, NVA contains Y for which condition 2. or 3.
 /// of the modified adjustment criterion for walk-based verification
 /// in https://doi.org/10.48550/arXiv.2402.08616 are violated
-<<<<<<< HEAD
-pub fn get_invalidly_un_blocked(graph: &PDAG, t: &[usize], z: &NodeSet) -> NodeSet {
+pub fn get_invalidly_un_blocked(
+    graph: &PDAG,
+    t: &[usize],
+    z: &NodeSet,
+    y_of_interest: Option<&NodeSet>,
+) -> NodeSet {
     define_walkstatus_enum! {
         WalkStatus {
             /// Possible Descendant / Possibly Directed, and Open Walk
@@ -583,25 +587,6 @@
             /// Initial status
             Init,
         }
-=======
-pub fn get_invalidly_un_blocked(
-    graph: &PDAG,
-    t: &[usize],
-    z: &FxHashSet<usize>,
-    y_of_interest: Option<&FxHashSet<usize>>,
-) -> FxHashSet<usize> {
-    #[allow(non_camel_case_types)]
-    #[derive(Debug, PartialEq, Eq, Hash, Clone, Copy)]
-    enum WalkStatus {
-        /// Possible Descendant / Possibly Directed, and Open Walk
-        PD_OPEN,
-        /// Possible Descendant / Possibly Directed, and Blocked Walk
-        PD_BLOCKED,
-        /// Non-Causal walk that has not been blocked
-        NON_CAUSAL_OPEN,
-        /// Initial status
-        Init,
->>>>>>> 79839b90
     }
 
     let mut y_of_interest = y_of_interest.cloned();

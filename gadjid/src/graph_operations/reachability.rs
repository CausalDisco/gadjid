// SPDX-License-Identifier: MPL-2.0
//! Walk-status-aware reachability algorithms for calculating the AID efficiently.

use rustc_hash::FxHashSet;

use crate::{partially_directed_acyclic_graph::Edge, PDAG};

#[allow(non_camel_case_types)]
#[derive(Debug, PartialEq, Eq, Hash, Clone, Copy)]
enum WalkStatus {
    /// Possible Descendant / Partially Directed, Amenable (starts T→), and Open Walk
    PD_OPEN_AM,
    /// Possible Descendant / Partially Directed, Amenable (starts T→), and Blocked Walk
    PD_BLOCK_AM,
    /// Possible Descendant / Partially Directed, Not Amenable (starts T—), and Open Walk
    PD_OPEN_NAM,
    /// Possible Descendant / Partially Directed, Not Amenable (starts T–), and Blocked Walk
    PD_BLOCK_NAM,
    /// Non-Causal walk
    NON_CAUSAL,
    /// Initial status
    Init,
}

#[allow(unused)]
/// Validate Z as adjustment set relative to (T, Y) for a given set T of treatment
/// nodes and all possible Y in G.
///
/// Follows Algorithm 3 in https://doi.org/10.48550/arXiv.2402.08616
///
/// Returns tuple of:<br>
/// - Set NAM (Not AMenable) of nodes Y \notin T in G such that G is not amenable relative to (T, Y)
/// - Set NVA (Not Validly Adjusted) of nodes Y \notin T in G such that Z is not a valid adjustment set for (T, Y) in G.
///   This includes all NAM, so NAM is a subset NVA.
pub fn get_nam_nva(
    graph: &PDAG,
    t: &[usize],
    z: FxHashSet<usize>,
) -> (FxHashSet<usize>, FxHashSet<usize>) {
    let mut not_amenable = FxHashSet::<usize>::default();
    let mut not_vas = z.clone();

    let mut visited = FxHashSet::<(Edge, usize, WalkStatus)>::default();
    let mut to_visit_stack = Vec::from_iter(t.iter().map(|v| (Edge::Init, *v, WalkStatus::Init)));

    let get_next_steps = |arrived_by: Edge, v: usize, node_is_adjustment: bool| {
        let mut next = Vec::<(Edge, usize, bool)>::new();
        match arrived_by {
            Edge::Incoming => {
                graph
                    .parents_of(v)
                    .iter()
                    .filter(|p| !t.contains(*p))
                    .for_each(|p| {
                        next.push((Edge::Outgoing, *p, !node_is_adjustment));
                    });
            }
            Edge::Init | Edge::Outgoing => {
                graph
                    .parents_of(v)
                    .iter()
                    .filter(|p| !t.contains(*p))
                    .for_each(|p| {
                        next.push((Edge::Outgoing, *p, node_is_adjustment));
                    });
            }
            _ => (),
        }
        graph
            .adjacent_undirected_of(v)
            .iter()
            .filter(|u| !t.contains(*u))
            .for_each(|u| {
                next.push((Edge::Undirected, *u, node_is_adjustment));
            });
        graph
            .children_of(v)
            .iter()
            .filter(|c| !t.contains(*c))
            .for_each(|c| {
                next.push((Edge::Incoming, *c, node_is_adjustment));
            });
        next
    };

    while let Some((arrived_by, node, walkstatus)) = to_visit_stack.pop() {
        visited.insert((arrived_by, node, walkstatus));

        match walkstatus {
            WalkStatus::PD_OPEN_NAM | WalkStatus::PD_BLOCK_NAM => {
                not_amenable.insert(node);
                // we want the property that not_amenable is a subset of not_vas
                // so, if we insert a node into not_amenable, we also insert it into not_vas
                not_vas.insert(node);
            }
            WalkStatus::NON_CAUSAL | WalkStatus::PD_BLOCK_AM => {
                not_vas.insert(node);
            }
            _ => (),
        }
        let node_is_adjustment = z.contains(&node);

        for (move_on_by, w, blocked) in get_next_steps(arrived_by, node, node_is_adjustment) {
            let next = match walkstatus {
                WalkStatus::Init => match move_on_by {
                    Edge::Incoming => Some((move_on_by, w, WalkStatus::PD_OPEN_AM)),
                    Edge::Outgoing => Some((move_on_by, w, WalkStatus::NON_CAUSAL)),
                    Edge::Undirected => Some((move_on_by, w, WalkStatus::PD_OPEN_NAM)),
                    _ => None,
                },
                WalkStatus::PD_OPEN_AM | WalkStatus::PD_BLOCK_AM => match move_on_by {
                    Edge::Incoming | Edge::Undirected => match blocked {
                        false => Some((move_on_by, w, walkstatus)),
                        true => Some((move_on_by, w, WalkStatus::PD_BLOCK_AM)),
                    },
                    Edge::Outgoing if !blocked && matches!(walkstatus, WalkStatus::PD_OPEN_AM) => {
                        Some((move_on_by, w, WalkStatus::NON_CAUSAL))
                    }
                    _ => None,
                },
                WalkStatus::PD_OPEN_NAM | WalkStatus::PD_BLOCK_NAM => match move_on_by {
                    Edge::Incoming | Edge::Undirected => match blocked {
                        false => Some((move_on_by, w, walkstatus)),
                        true => Some((move_on_by, w, WalkStatus::PD_BLOCK_NAM)),
                    },
                    Edge::Outgoing if !blocked && matches!(walkstatus, WalkStatus::PD_OPEN_NAM) => {
                        Some((move_on_by, w, WalkStatus::NON_CAUSAL))
                    }
                    _ => None,
                },
                WalkStatus::NON_CAUSAL if !blocked => Some((move_on_by, w, WalkStatus::NON_CAUSAL)),
                _ => None,
            };

            if let Some(next) = next {
                if !visited.contains(&next) {
                    to_visit_stack.push(next);
                }
            }
        }
    }

    assert!(not_amenable.is_subset(&not_vas));

    (not_amenable, not_vas)
}

/// Validate Z as adjustment set relative to (T, Y) for a given set T of treatment
/// nodes and all possible Y in G.
///
/// Follows Algorithm 4 in https://doi.org/10.48550/arXiv.2402.08616
///
/// Returns tuple of:<br>
/// - Set PD of possible descendants of T in G
/// - Set NAM (Not AMenable) of nodes Y \notin T in G such that G is not amenable relative to (T, Y)
/// - Set NVA (Not Validly Adjusted) of nodes Y \notin T in G such that Z is not a valid adjustment set for (T, Y) in G.
///   This includes all NAM, so NAM is a subset NVA.
pub fn get_pd_nam_nva(
    graph: &PDAG,
    t: &[usize],
    z: FxHashSet<usize>,
) -> (FxHashSet<usize>, FxHashSet<usize>, FxHashSet<usize>) {
    let mut poss_de = FxHashSet::from_iter(t.iter().copied());
    let mut not_amenable = FxHashSet::<usize>::default();
    let mut not_vas = z.clone();

    let mut visited = FxHashSet::<(Edge, usize, WalkStatus)>::default();
    let mut to_visit_stack = Vec::from_iter(t.iter().map(|v| (Edge::Init, *v, WalkStatus::Init)));

    let get_next_steps = |arrived_by: Edge, v: usize, node_is_adjustment: bool| {
        let mut next = Vec::<(Edge, usize, bool)>::new();
        match arrived_by {
            Edge::Incoming => {
                graph
                    .parents_of(v)
                    .iter()
                    .filter(|p| !t.contains(*p))
                    .for_each(|p| {
                        next.push((Edge::Outgoing, *p, !node_is_adjustment));
                    });
            }
            Edge::Init | Edge::Outgoing => {
                graph
                    .parents_of(v)
                    .iter()
                    .filter(|p| !t.contains(*p))
                    .for_each(|p| {
                        next.push((Edge::Outgoing, *p, node_is_adjustment));
                    });
            }
            _ => (),
        }
        graph
            .adjacent_undirected_of(v)
            .iter()
            .filter(|u| !t.contains(*u))
            .for_each(|u| {
                next.push((Edge::Undirected, *u, node_is_adjustment));
            });
        graph
            .children_of(v)
            .iter()
            .filter(|c| !t.contains(*c))
            .for_each(|c| {
                next.push((Edge::Incoming, *c, node_is_adjustment));
            });
        next
    };

    while let Some((arrived_by, node, walkstatus)) = to_visit_stack.pop() {
        visited.insert((arrived_by, node, walkstatus));

        match walkstatus {
            WalkStatus::PD_OPEN_NAM | WalkStatus::PD_BLOCK_NAM => {
                not_amenable.insert(node);
                // we want the property that not_amenable is a subset of not_vas
                // so, if we insert a node into not_amenable, we also insert it into not_vas
                not_vas.insert(node);
                poss_de.insert(node);
            }
            WalkStatus::NON_CAUSAL => {
                not_vas.insert(node);
            }
            WalkStatus::PD_BLOCK_AM => {
                not_vas.insert(node);
                poss_de.insert(node);
            }
            WalkStatus::PD_OPEN_AM => {
                poss_de.insert(node);
            }
            _ => (),
        }
        let node_is_adjustment = z.contains(&node);

        for (move_on_by, w, blocked) in get_next_steps(arrived_by, node, node_is_adjustment) {
            let next = match walkstatus {
                WalkStatus::Init => match move_on_by {
                    Edge::Incoming => Some((move_on_by, w, WalkStatus::PD_OPEN_AM)),
                    Edge::Outgoing => Some((move_on_by, w, WalkStatus::NON_CAUSAL)),
                    Edge::Undirected => Some((move_on_by, w, WalkStatus::PD_OPEN_NAM)),
                    _ => None,
                },
                WalkStatus::PD_OPEN_AM | WalkStatus::PD_BLOCK_AM => match move_on_by {
                    Edge::Incoming | Edge::Undirected => match blocked {
                        false => Some((move_on_by, w, walkstatus)),
                        true => Some((move_on_by, w, WalkStatus::PD_BLOCK_AM)),
                    },
                    Edge::Outgoing if !blocked && matches!(walkstatus, WalkStatus::PD_OPEN_AM) => {
                        Some((move_on_by, w, WalkStatus::NON_CAUSAL))
                    }
                    _ => None,
                },
                WalkStatus::PD_OPEN_NAM | WalkStatus::PD_BLOCK_NAM => match move_on_by {
                    Edge::Incoming | Edge::Undirected => match blocked {
                        false => Some((move_on_by, w, walkstatus)),
                        true => Some((move_on_by, w, WalkStatus::PD_BLOCK_NAM)),
                    },
                    Edge::Outgoing if !blocked && matches!(walkstatus, WalkStatus::PD_OPEN_NAM) => {
                        Some((move_on_by, w, WalkStatus::NON_CAUSAL))
                    }
                    _ => None,
                },
                WalkStatus::NON_CAUSAL if !blocked => Some((move_on_by, w, WalkStatus::NON_CAUSAL)),
                _ => None,
            };

            if let Some(next) = next {
                if !visited.contains(&next) {
                    to_visit_stack.push(next);
                }
            }
        }
    }

    assert!(not_amenable.is_subset(&not_vas));

    (poss_de, not_amenable, not_vas)
}

/// Checks amenability of a (CP)DAG relative to (T, Y) for a given set T of treatment
/// nodes and all possible Y.
///
/// Follows Algorithm 5 in https://doi.org/10.48550/arXiv.2402.08616
///
/// Returns tuple of:<br>
/// - Set PD of possible descendants of T in G
/// - Set NAM (Not AMenable) of nodes Y \notin T in G such that G is not amenable relative to (T, Y)
pub fn get_pd_nam(graph: &PDAG, t: &[usize]) -> (FxHashSet<usize>, FxHashSet<usize>) {
    #[allow(non_camel_case_types)]
    #[derive(Debug, PartialEq, Eq, Hash, Clone, Copy)]
    enum Alg5WalkStatus {
        /// Possible Descendant / Partially Directed, Amenable (starts T→)
        POSS_DESC_AM,
        /// Possible Descendant / Partially Directed, Not Amenable (starts T—)
        POSS_DESC_NAM,
        /// Initial status
        Init,
    }

    let mut poss_de = FxHashSet::from_iter(t.iter().copied());
    let mut not_amenable = FxHashSet::<usize>::default();

    let mut visited = FxHashSet::<(Edge, usize, Alg5WalkStatus)>::default();
    let mut to_visit_stack =
        Vec::from_iter(t.iter().map(|v| (Edge::Init, *v, Alg5WalkStatus::Init)));

    let get_next_steps = |v: usize| {
        let mut next = Vec::<(Edge, usize)>::new();
        graph
            .adjacent_undirected_of(v)
            .iter()
            .filter(|u| !t.contains(*u))
            .for_each(|u| {
                next.push((Edge::Undirected, *u));
            });
        graph
            .children_of(v)
            .iter()
            .filter(|c| !t.contains(*c))
            .for_each(|c| {
                next.push((Edge::Incoming, *c));
            });
        next
    };

    while let Some((arrived_by, node, walkstatus)) = to_visit_stack.pop() {
        visited.insert((arrived_by, node, walkstatus));

        match walkstatus {
            Alg5WalkStatus::POSS_DESC_NAM => {
                not_amenable.insert(node);
                poss_de.insert(node);
            }
            // any other PD walk
            Alg5WalkStatus::POSS_DESC_AM => {
                poss_de.insert(node);
            }
            _ => (),
        }

        for (move_on_by, w) in get_next_steps(node) {
            let next = match walkstatus {
                Alg5WalkStatus::Init => match move_on_by {
                    Edge::Incoming => Some((move_on_by, w, Alg5WalkStatus::POSS_DESC_AM)),
                    Edge::Undirected => Some((move_on_by, w, Alg5WalkStatus::POSS_DESC_NAM)),
                    _ => None,
                },
                Alg5WalkStatus::POSS_DESC_AM | Alg5WalkStatus::POSS_DESC_NAM => match move_on_by {
                    Edge::Incoming | Edge::Undirected => Some((move_on_by, w, walkstatus)),
                    _ => None,
                },
            };

            if let Some(next) = next {
                if !visited.contains(&next) {
                    to_visit_stack.push(next);
                }
            }
        }
    }

    (poss_de, not_amenable)
}

/// Checks amenability of a (CP)DAG relative to (T, Y) for a given set T of treatment
/// nodes and all possible Y.
///
/// Follows Algorithm 6 in https://doi.org/10.48550/arXiv.2402.08616
///
/// Returns tuple of:<br>
/// - Set D of descendants of T in G
/// - Set PD of possible descendants of T in G
/// - Set NAM (Not AMenable) of nodes Y \notin T in G such that G is not amenable relative to (T, Y)
pub fn get_d_pd_nam(
    graph: &PDAG,
    t: &[usize],
) -> (FxHashSet<usize>, FxHashSet<usize>, FxHashSet<usize>) {
    #[allow(non_camel_case_types)]
    #[allow(clippy::upper_case_acronyms)]
    #[derive(Debug, PartialEq, Eq, Hash, Clone, Copy)]
    enum Alg6WalkStatus {
        /// Descendant / Directed (always amenable)
        DESC,
        /// Possible Descendant / Partially Directed, Amenable (starts T→)
        POSS_DESC_AM,
        /// Possible Descendant / Partially Directed, Not Amenable (starts T—)
        POSS_DESC_NAM,
        /// Initial status
        Init,
    }

    let mut desc = FxHashSet::from_iter(t.iter().copied());
    let mut poss_desc = desc.clone();
    let mut not_amenable = FxHashSet::<usize>::default();

    let mut visited = FxHashSet::<(Edge, usize, Alg6WalkStatus)>::default();
    let mut to_visit_stack =
        Vec::from_iter(t.iter().map(|v| (Edge::Init, *v, Alg6WalkStatus::Init)));

    let get_next_steps = |v: usize| {
        let mut next = Vec::<(Edge, usize)>::new();
        graph
            .adjacent_undirected_of(v)
            .iter()
            .filter(|u| !t.contains(*u))
            .for_each(|u| {
                next.push((Edge::Undirected, *u));
            });
        graph
            .children_of(v)
            .iter()
            .filter(|c| !t.contains(*c))
            .for_each(|c| {
                next.push((Edge::Incoming, *c));
            });
        next
    };

    while let Some((arrived_by, node, walkstatus)) = to_visit_stack.pop() {
        visited.insert((arrived_by, node, walkstatus));

        match walkstatus {
            Alg6WalkStatus::POSS_DESC_NAM => {
                not_amenable.insert(node);
                poss_desc.insert(node);
            }
            Alg6WalkStatus::POSS_DESC_AM => {
                poss_desc.insert(node);
            }
            Alg6WalkStatus::DESC => {
                poss_desc.insert(node);
                desc.insert(node);
            }
            _ => (),
        }

        for (move_on_by, w) in get_next_steps(node) {
            let next = match walkstatus {
                Alg6WalkStatus::Init => match move_on_by {
                    Edge::Incoming => Some((move_on_by, w, Alg6WalkStatus::DESC)),
                    Edge::Undirected => Some((move_on_by, w, Alg6WalkStatus::POSS_DESC_NAM)),
                    _ => None,
                },
                Alg6WalkStatus::POSS_DESC_AM | Alg6WalkStatus::POSS_DESC_NAM => match move_on_by {
                    Edge::Incoming | Edge::Undirected => Some((move_on_by, w, walkstatus)),
                    _ => None,
                },
                Alg6WalkStatus::DESC => match move_on_by {
                    Edge::Incoming => Some((move_on_by, w, Alg6WalkStatus::DESC)),
                    Edge::Undirected => Some((move_on_by, w, Alg6WalkStatus::POSS_DESC_AM)),
                    _ => None,
                },
            };

            if let Some(next) = next {
                if !visited.contains(&next) {
                    to_visit_stack.push(next);
                }
            }
        }
    }

    (desc, poss_desc, not_amenable)
}

/// Validate Z as adjustment set relative to (T, Y) for a given set T of treatment
/// nodes and all possible Y in G.
///
/// Follows Algorithm 7 in https://doi.org/10.48550/arXiv.2402.08616
///
/// Returns tuple of:<br>
/// - Set NVA (Not Validly Adjusted) of nodes Y \notin T in G such that Z is not a valid adjustment set for (T, Y) in G.
<<<<<<< HEAD
pub fn get_invalid_un_blocked(graph: &PDAG, t: &[usize], z: FxHashSet<usize>) -> FxHashSet<usize> {
=======
///   Here, amenability (condition 1.) is not verified, that is, NVA is not a superset of NAM;
///   instead, NVA contains Y for which condition 2. or 3.
///   of the modified adjustment criterion for walk-based verification
///   in https://doi.org/10.48550/arXiv.2402.08616 are violated
pub fn get_invalid_unblocked(graph: &PDAG, t: &[usize], z: FxHashSet<usize>) -> FxHashSet<usize> {
>>>>>>> 9cc5c355
    #[allow(non_camel_case_types)]
    #[derive(Debug, PartialEq, Eq, Hash, Clone, Copy)]
    enum Alg7WalkStatus {
        /// Possible Descendant / Partially Directed, and Open Walk
        PD_OPEN,
        /// Possible Descendant / Partially Directed, and Blocked Walk
        PD_BLOCK,
        /// Non-Causal walk that has not been blocked
        NON_CAUSAL_OPEN,
        /// Initial status
        Init,
    }

    let mut ivb = z.clone();

    let mut visited = FxHashSet::<(Edge, usize, Alg7WalkStatus)>::default();
    let mut to_visit_stack =
        Vec::from_iter(t.iter().map(|v| (Edge::Init, *v, Alg7WalkStatus::Init)));

    let get_next_steps = |arrived_by: Edge, v: usize, node_is_adjustment: bool| {
        let mut next = Vec::<(Edge, usize, bool)>::new();
        match arrived_by {
            Edge::Incoming => {
                graph
                    .parents_of(v)
                    .iter()
                    .filter(|p| !t.contains(*p))
                    .for_each(|p| {
                        next.push((Edge::Outgoing, *p, !node_is_adjustment));
                    });
            }
            Edge::Init | Edge::Outgoing => {
                graph
                    .parents_of(v)
                    .iter()
                    .filter(|p| !t.contains(*p))
                    .for_each(|p| {
                        next.push((Edge::Outgoing, *p, node_is_adjustment));
                    });
            }
            _ => (),
        }
        graph
            .adjacent_undirected_of(v)
            .iter()
            .filter(|u| !t.contains(*u))
            .for_each(|u| {
                next.push((Edge::Undirected, *u, node_is_adjustment));
            });
        graph
            .children_of(v)
            .iter()
            .filter(|c| !t.contains(*c))
            .for_each(|c| {
                next.push((Edge::Incoming, *c, node_is_adjustment));
            });
        next
    };

    while let Some((arrived_by, node, walkstatus)) = to_visit_stack.pop() {
        visited.insert((arrived_by, node, walkstatus));

        match walkstatus {
            // when the node is reached on a causal path but blocked, or an unblocked non-causal path
            Alg7WalkStatus::PD_BLOCK | Alg7WalkStatus::NON_CAUSAL_OPEN => {
                ivb.insert(node);
            }
            _ => (),
        }
        let node_is_adjustment = z.contains(&node);

        for (move_on_by, w, blocked) in get_next_steps(arrived_by, node, node_is_adjustment) {
            let next = match walkstatus {
                Alg7WalkStatus::Init => match move_on_by {
                    Edge::Incoming | Edge::Undirected => {
                        Some((move_on_by, w, Alg7WalkStatus::PD_OPEN))
                    }
                    Edge::Outgoing => Some((move_on_by, w, Alg7WalkStatus::NON_CAUSAL_OPEN)),
                    _ => None,
                },
                Alg7WalkStatus::PD_OPEN | Alg7WalkStatus::PD_BLOCK => match move_on_by {
                    Edge::Incoming | Edge::Undirected => match blocked {
                        false => Some((move_on_by, w, walkstatus)),
                        true => Some((move_on_by, w, Alg7WalkStatus::PD_BLOCK)),
                    },
                    Edge::Outgoing if !blocked && matches!(walkstatus, Alg7WalkStatus::PD_OPEN) => {
                        Some((move_on_by, w, Alg7WalkStatus::NON_CAUSAL_OPEN))
                    }
                    _ => None,
                },
                Alg7WalkStatus::NON_CAUSAL_OPEN if !blocked => {
                    Some((move_on_by, w, Alg7WalkStatus::NON_CAUSAL_OPEN))
                }
                _ => None,
            };

            if let Some(next) = next {
                if !visited.contains(&next) {
                    to_visit_stack.push(next);
                }
            }
        }
    }

    ivb
}

/// Checks amenability of a CPDAG relative to (T, Y) for a given set T of treatment
/// nodes and all possible Y.
///
/// Returns set NAM (Not AMenable) of nodes Y \notin T in G such that G is not amenable relative to (T, Y)
///
/// Follows Algorithm 2 in https://doi.org/10.48550/arXiv.2402.08616
pub fn get_nam(cpdag: &PDAG, t: &[usize]) -> FxHashSet<usize> {
    let mut not_amenable = FxHashSet::<usize>::default();

    let mut visited = FxHashSet::<usize>::default();
    let mut to_visit_stack = Vec::from_iter(t.iter().map(|v| (Edge::Init, *v)));

    while let Some((arrived_by, node)) = to_visit_stack.pop() {
        visited.insert(node);
        match arrived_by {
            Edge::Init => {
                cpdag
                    .adjacent_undirected_of(node)
                    .iter()
                    .filter(|p| !visited.contains(p) && !t.contains(p))
                    .for_each(|p| {
                        to_visit_stack.push((Edge::Undirected, *p));
                    });
            }
            // Edge::Incoming | Edge::Outgoing | Edge::Undirected
            _ => {
                not_amenable.insert(node);
                cpdag
                    .adjacent_undirected_of(node)
                    .iter()
                    .filter(|p| !visited.contains(p) && !t.contains(p))
                    .for_each(|p| {
                        to_visit_stack.push((Edge::Undirected, *p));
                    });
                cpdag
                    .children_of(node)
                    .iter()
                    .filter(|p| !visited.contains(p) && !t.contains(p))
                    .for_each(|p| {
                        to_visit_stack.push((Edge::Incoming, *p));
                    });
            }
        }
    }
    not_amenable
}

#[cfg(test)]
mod test {
    use rustc_hash::FxHashSet;

    use crate::graph_operations::{
        ancestor_aid, descendants, gensearch, get_nam_nva, oset_aid, parent_aid,
        possible_descendants, ruletables,
    };
    use crate::PDAG;

    use super::get_nam;

    #[test]
    pub fn nam_test() {
        // 0 -> 1 -- 2
        // |
        // 3

        let cpdag = vec![
            vec![0, 1, 0, 2], //
            vec![0, 0, 2, 0],
            vec![0, 0, 0, 0],
            vec![0, 0, 0, 0],
        ];
        let cpdag = PDAG::from_vecvec(cpdag);

        assert!(get_nam(&cpdag, &[0]) == FxHashSet::from_iter([3]));
    }

    #[test]
    pub fn nam_correctly_counted_as_mistake() {
        // this test checks mistakes between the cpdag X - Y and dag X -> Y for all distances.

        let dag = vec![
            vec![0, 1], //
            vec![0, 0],
        ];
        let cpdag = vec![
            vec![0, 2], //
            vec![0, 0],
        ];
        let dag = PDAG::from_vecvec(dag);
        let cpdag = PDAG::from_vecvec(cpdag);

        assert_eq!((1.0, 2), parent_aid(&dag, &cpdag));
        assert_eq!((1.0, 2), parent_aid(&cpdag, &dag));
        assert_eq!((1.0, 2), ancestor_aid(&dag, &cpdag));
        assert_eq!((1.0, 2), ancestor_aid(&cpdag, &dag));
        assert_eq!((1.0, 2), oset_aid(&dag, &cpdag));
        assert_eq!((1.0, 2), oset_aid(&cpdag, &dag));
    }

    #[test]
    pub fn reachability_algos_agree() {
        let reps = 30;
        (0..reps).for_each(|_| {
            let pdag = PDAG::random_pdag(0.5, 100);
            let t = [0];
            let adjust = gensearch(&pdag, ruletables::Parents {}, t.iter(), false);

            let d_expected = descendants(&pdag, t.iter());
            let pd_expected = possible_descendants(&pdag, t.iter());
            let (nam_expected, nva_expected) = get_nam_nva(&pdag, &t, adjust.clone());

            let (pd, nam, nva) = super::get_pd_nam_nva(&pdag, &t, adjust.clone());
            assert_eq!(pd_expected, pd);
            assert_eq!(nam_expected, nam);
            assert_eq!(nva_expected, nva);

            let (pd, nam) = super::get_pd_nam(&pdag, &t);
            assert_eq!(nam_expected, nam);
            assert_eq!(pd_expected, pd);

            let nam = super::get_nam(&pdag, &t);
            assert_eq!(nam_expected, nam);

            let (d, pd, nam) = super::get_d_pd_nam(&pdag, &t);
            assert_eq!(d_expected, d);
            assert_eq!(pd_expected, pd);
            assert_eq!(nam_expected, nam);

            let ivb = super::get_invalid_un_blocked(&pdag, &t, adjust.clone());
            assert!(ivb.is_subset(&nva_expected));
        });
    }
}<|MERGE_RESOLUTION|>--- conflicted
+++ resolved
@@ -470,15 +470,7 @@
 ///
 /// Returns tuple of:<br>
 /// - Set NVA (Not Validly Adjusted) of nodes Y \notin T in G such that Z is not a valid adjustment set for (T, Y) in G.
-<<<<<<< HEAD
 pub fn get_invalid_un_blocked(graph: &PDAG, t: &[usize], z: FxHashSet<usize>) -> FxHashSet<usize> {
-=======
-///   Here, amenability (condition 1.) is not verified, that is, NVA is not a superset of NAM;
-///   instead, NVA contains Y for which condition 2. or 3.
-///   of the modified adjustment criterion for walk-based verification
-///   in https://doi.org/10.48550/arXiv.2402.08616 are violated
-pub fn get_invalid_unblocked(graph: &PDAG, t: &[usize], z: FxHashSet<usize>) -> FxHashSet<usize> {
->>>>>>> 9cc5c355
     #[allow(non_camel_case_types)]
     #[derive(Debug, PartialEq, Eq, Hash, Clone, Copy)]
     enum Alg7WalkStatus {

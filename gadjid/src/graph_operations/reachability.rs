--- conflicted
+++ resolved
@@ -599,7 +599,6 @@
     }
 
     #[test]
-<<<<<<< HEAD
     pub fn reachability_algos_agree_on_random_pdag() {
         let reps = 30;
         let mut rng = rand_chacha::ChaChaRng::seed_from_u64(5);
@@ -607,7 +606,6 @@
             let pdag = PDAG::random_pdag(0.5, 100, &mut rng);
             assert_reachability_algos_agree_on_graph(&pdag);
         });
-=======
     #[ignore]
     pub fn reachability_algos_agree() {
         // anchors at parent directory of Cargo.toml
@@ -660,7 +658,6 @@
             assert!(ivb.is_subset(&nva_expected));
             assert_eq!(nva_expected, &ivb | &nam_expected);
         }
->>>>>>> 89a9852c
     }
 
     fn assert_reachability_algos_agree_on_graph(pdag: &PDAG) {

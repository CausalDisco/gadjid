// SPDX-License-Identifier: MPL-2.0
//! Implements the Optimal Adjustment Intervention Distance (Oset-AID) algorithm

use rayon::prelude::*;
use rustc_hash::FxHashSet;

use crate::{
    graph_operations::{
        get_d_pd_nam, get_invalid_un_blocked, get_pd_nam, parents, proper_ancestors,
    },
    PDAG,
};

/// This oset function takes in a precomputed t_descendants set.
/// Returns the optimal adjustment set of the provided treatments.
pub fn optimal_adjustment_set(
    dag: &PDAG,
    treatments: &[usize],
    responses: &[usize],
    t_descendants: &FxHashSet<usize>,
) -> FxHashSet<usize> {
    let response_ancestors = proper_ancestors(dag, treatments.iter(), responses.iter());
    let response_and_anc_hash = FxHashSet::from_iter(response_ancestors);
    let causal_nodes = response_and_anc_hash.intersection(t_descendants);
    let causal_nodes_parents = parents(dag, causal_nodes);
    FxHashSet::from_iter(causal_nodes_parents.difference(t_descendants).copied())
}

/// Computes the oset adjustment intervention distance
/// between an estimated `guess` DAG or CPDAG and the true `truth` DAG or CPDAG
/// (a PDAG is used for internal representation, but every PDAG is assumed either a DAG or a CPDAG
///  currently distances between general PDAGs are not implemented)
/// Returns a tuple of (normalized error (in \[0,1]), total number of errors)
pub fn oset_aid(truth: &PDAG, guess: &PDAG) -> (f64, usize) {
    assert!(
        guess.n_nodes == truth.n_nodes,
        "both graphs must contain the same number of nodes"
    );
    assert!(guess.n_nodes >= 2, "graph must contain at least 2 nodes");

    let verifier_mistakes_found = (0..guess.n_nodes)
        .into_par_iter()
        .map(|treatment| {
            // precomputed once for each T because we use it for the optimal adjustment set.
            let (t_desc_in_guess, claim_possible_effect, nam_in_guess) =
                get_d_pd_nam(guess, &[treatment]);

            let (t_poss_desc_in_truth, nam_in_true) = get_pd_nam(truth, &[treatment]);

            let mut mistakes = 0;
            for y in 0..guess.n_nodes {
                if y == treatment {
                    continue; // this case is always correct
                }
                // if y is not claimed to be effect of t based on the guess graph
                if !claim_possible_effect.contains(&y) {
                    // but possibly a descendant of t in the truth graph.
                    if t_poss_desc_in_truth.contains(&y) {
                        // the causal order might be wrong, so
                        // we count a mistake
                        mistakes += 1;
                    }
                } else {
                    let y_am_in_guess = !nam_in_guess.contains(&y);
                    let y_am_in_true = !nam_in_true.contains(&y);

                    // if they disagree on amenability:
                    if y_am_in_guess != y_am_in_true {
                        mistakes += 1;
                        continue;
                    }

                    // if they agree on amenability and y is amenable, we need to find the adjustment set
                    if y_am_in_guess {
                        // this oset function uses the precomputed t_desc_in_guess
                        let o_set_adjustment =
                            optimal_adjustment_set(guess, &[treatment], &[y], &t_desc_in_guess);

<<<<<<< HEAD
                        // (because the VAS is not valid, by blocking too much or too)
                        if get_invalid_un_blocked(truth, &[treatment], o_set_adjustment).contains(&y)
=======
                        // if the oset from guess is not valid in truth
                        if get_invalid_unblocked(truth, &[treatment], o_set_adjustment).contains(&y)
>>>>>>> 9cc5c355
                        {
                            // we count a mistake
                            mistakes += 1;
                        }
                    }
                }
            }

            mistakes
        })
        .sum();

    let n = guess.n_nodes;
    let comparisons = n * n - n;
    (
        verifier_mistakes_found as f64 / comparisons as f64,
        verifier_mistakes_found,
    )
}

#[cfg(test)]
mod test {
    use rustc_hash::FxHashSet;

    use crate::PDAG;

    use super::oset_aid;

    #[test]
    fn property_equal_dags_zero_distance() {
        for n in 2..40 {
            for _rep in 0..2 {
                let dag = PDAG::random_dag(0.5, n);
                assert_eq!(
                    (0.0, 0),
                    oset_aid(&dag, &dag),
                    "oset_aid between same dags of size {n} must be zero, dag: {}",
                    dag
                );
            }
        }
    }

    #[test]
    #[ignore]
    fn random_inputs_no_crash() {
        for n in 2..40 {
            for _rep in 0..2 {
                let dag1 = PDAG::random_dag(1.0, n);
                let dag2 = PDAG::random_dag(1.0, n);
                oset_aid(&dag1, &dag2);
            }
        }
    }

    fn optimal_adjustment_set(
        dag: &PDAG,
        treatments: &[usize],
        responses: &[usize],
    ) -> FxHashSet<usize> {
        let t_descendants = crate::graph_operations::descendants(dag, treatments.iter());
        super::optimal_adjustment_set(dag, treatments, responses, &t_descendants)
    }

    #[test]
    fn o_set() {
        // 0 -> 1 --> 2 ---> 3 <----7
        //      |     |      |
        //      v     v      v
        //      4 <-- 5 <--- 6

        let v_dag = vec![
            vec![0, 1, 0, 0, 0, 0, 0, 0], //
            vec![0, 0, 1, 0, 1, 0, 0, 0],
            vec![0, 0, 0, 1, 0, 1, 0, 0],
            vec![0, 0, 0, 0, 0, 0, 1, 0],
            vec![0, 0, 0, 0, 0, 0, 0, 0],
            vec![0, 0, 0, 0, 1, 0, 0, 0],
            vec![0, 0, 0, 0, 0, 1, 0, 0],
            vec![0, 0, 0, 1, 0, 0, 0, 0],
        ];

        let dag = PDAG::from_vecvec(v_dag);

        assert_eq!(
            FxHashSet::from_iter([7]),
            optimal_adjustment_set(&dag, &[1], &[5])
        );
        assert_eq!(
            FxHashSet::from_iter([7]),
            optimal_adjustment_set(&dag, &[0, 2], &[4])
        );
        assert_eq!(
            FxHashSet::from_iter([7]),
            optimal_adjustment_set(&dag, &[0, 2], &[6])
        );
        assert_eq!(
            FxHashSet::from_iter([7]),
            optimal_adjustment_set(&dag, &[1], &[6])
        );
        assert_eq!(
            FxHashSet::from_iter([7]),
            optimal_adjustment_set(&dag, &[2], &[5])
        );
        assert_eq!(
            FxHashSet::from_iter([7]),
            optimal_adjustment_set(&dag, &[2], &[6])
        );
        assert_eq!(
            FxHashSet::from_iter([2]),
            optimal_adjustment_set(&dag, &[7], &[5])
        );

        //      _-> 1 -_
        //     /        \
        //    /          \
        //   /            v
        // 0 <- 4 -> 5 -> 2 -> 3
        //   \                ^
        //    \              /
        //     v            /
        //      6 ------> 7

        let v_dag = vec![
            vec![0, 1, 0, 0, 0, 0, 1, 0], //
            vec![0, 0, 1, 0, 0, 0, 0, 0],
            vec![0, 0, 0, 1, 0, 0, 0, 0],
            vec![0, 0, 0, 0, 0, 0, 0, 0],
            vec![1, 0, 0, 0, 0, 1, 0, 0],
            vec![0, 0, 1, 0, 0, 0, 0, 0],
            vec![0, 0, 0, 0, 0, 0, 0, 1],
            vec![0, 0, 0, 1, 0, 0, 0, 0],
        ];

        let dag = PDAG::from_vecvec(v_dag);

        assert_eq!(
            FxHashSet::from_iter([5]),
            FxHashSet::from_iter(optimal_adjustment_set(&dag, &[0], &[3]))
        );
        assert_eq!(
            FxHashSet::from_iter([1, 7]),
            FxHashSet::from_iter(optimal_adjustment_set(&dag, &[5], &[3]))
        );
    }
}<|MERGE_RESOLUTION|>--- conflicted
+++ resolved
@@ -76,13 +76,8 @@
                         let o_set_adjustment =
                             optimal_adjustment_set(guess, &[treatment], &[y], &t_desc_in_guess);
 
-<<<<<<< HEAD
                         // (because the VAS is not valid, by blocking too much or too)
                         if get_invalid_un_blocked(truth, &[treatment], o_set_adjustment).contains(&y)
-=======
-                        // if the oset from guess is not valid in truth
-                        if get_invalid_unblocked(truth, &[treatment], o_set_adjustment).contains(&y)
->>>>>>> 9cc5c355
                         {
                             // we count a mistake
                             mistakes += 1;

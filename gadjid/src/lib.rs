// SPDX-License-Identifier: MPL-2.0
#![warn(missing_docs)]
//! gadjid -  Graph Adjustment Identification Distance library
mod ascending_list_utils;
mod graph_loading;
pub mod graph_operations;
mod partially_directed_acyclic_graph;

pub use graph_loading::constructor::EdgelistIterator;
pub use partially_directed_acyclic_graph::LoadError;
pub use partially_directed_acyclic_graph::PDAG;

#[cfg(test)]
#[allow(non_snake_case)]
pub(crate) mod test {
    use std::hash::{Hash, Hasher};

    use rand::{Rng, SeedableRng};
    use rustc_hash::FxHashSet;

    use crate::{
        graph_operations::{self, parent_aid},
        PDAG,
    };

    pub fn load_pdag_from_mtx(full_path: &str) -> PDAG {
        // read the mtx file
        let mtx = std::fs::read_to_string(full_path).unwrap();

        let mut lines = mtx.lines();

        // skipping first line of mtx format that give metadata like dimensions
        lines.next();

        let dims = lines
            .next()
            .unwrap()
            .split_whitespace()
            .collect::<Vec<&str>>();
        let rows = dims[0].parse::<usize>().unwrap();
        let cols = dims[1].parse::<usize>().unwrap();

        // allocate matrix for the adjacency matrix
        let mut adj = vec![vec![0; cols]; rows];

        // and fill it with the edges from the mtx file
        for line in lines {
            let mut iter = line.split_whitespace();
            
            let i = iter.next().unwrap().parse::<usize>().unwrap();
            let j = iter.next().unwrap().parse::<usize>().unwrap();
            let edgetype = iter.next();
            match edgetype{
                // in DAG format, there are only tuples of coordinates, no edge types
                None => {
                    adj[i - 1][j - 1] = 1;
                }
                // in CPDAG format, there are is a third entry for the edge type
                Some(s) => {
                    let edge_code = s.parse::<i8>().unwrap();
                    adj[i - 1][j - 1] = edge_code;
                }
            }
        }

        PDAG::from_vecvec(adj)
    }

    
    /// Takes two names, like `g_true="DAG1"` and `g_guess="DAG2"` and returns a Testcase, loading from the corresponding `../testgraphs/{g_true}.mtx` files
    fn test(g_true_name: &str, g_guess_name: &str) -> Testcase {
        // get the root of the project
        let root = std::env::var("CARGO_MANIFEST_DIR").unwrap();
        // get the parent directory of the project
        let root_parent = std::path::Path::new(&root).parent().unwrap();
        // get the child dir "testgraphs"
        let testgraphs = root_parent.join("testgraphs");

        // load the true and guess graphs
        let g_true = load_pdag_from_mtx(
            &testgraphs
                .join(format!("{}.mtx", g_true_name))
                .to_str()
                .unwrap(),
        );
        let g_guess = load_pdag_from_mtx(
            &testgraphs
                .join(format!("{}.mtx", g_guess_name))
                .to_str()
                .unwrap(),
        );

        // get deterministic seed by hashing the two graph names
        let mut hasher = std::collections::hash_map::DefaultHasher::new();
        g_true_name.hash(&mut hasher);
        g_guess_name.hash(&mut hasher);
        let seed = hasher.finish();

        // using rand_chacha to sample nodes with seed because it is reproducible across platforms
        let mut rng = rand_chacha::ChaCha8Rng::seed_from_u64(seed);

<<<<<<< HEAD
        let t = rng.gen_range(0..g_true.n_nodes as usize);
        let mut y = rng.gen_range(0..g_true.n_nodes as usize);
        if y == t {
            y = (y + 1) % g_true.n_nodes as usize;
        }
        let z = g_guess.parents_of(t);

        // throughout below, we sort because the order of the elements in the sets is not deterministic and we want matching snapshots

        let pa_true_T = g_true.parents_of(t as usize).to_vec();
        let mut an_true_T: Vec<usize> = graph_operations::ancestors(&g_true, [t].iter())
=======
        let ts: Vec<usize> = (0..5).map(|_| rng.gen_range(0..g_true.n_nodes)).collect();
        let ys: Vec<usize> = (0..5).map(|_| rng.gen_range(0..g_true.n_nodes)).collect();
        let zs: Vec<Vec<usize>> = ts.iter().map(|t| g_guess.parents_of(*t).to_vec()).collect();

        // below, we sort results because the order of the elements in the sets is not deterministic and we want matching snapshots
        let pa_true_T = g_true.parents_of(ts[0] as usize).to_vec();
        let mut an_true_T: Vec<usize> = graph_operations::ancestors(&g_true, [ts[0]].iter())
>>>>>>> 240f9748
            .iter()
            .copied()
            .collect();
        an_true_T.sort();
<<<<<<< HEAD
        let mut ch_true_T: Vec<usize> = graph_operations::children(&g_true, [t].iter())
=======
        let mut ch_true_T: Vec<usize> = graph_operations::children(&g_true, [ts[0]].iter())
>>>>>>> 240f9748
            .iter()
            .copied()
            .collect();
        ch_true_T.sort();
<<<<<<< HEAD
        let mut de_true_T: Vec<usize> = graph_operations::descendants(&g_true, [t].iter())
=======
        let mut de_true_T: Vec<usize> = graph_operations::descendants(&g_true, [ts[0]].iter())
>>>>>>> 240f9748
            .iter()
            .copied()
            .collect();
        de_true_T.sort();
        let mut poss_de_true_T: Vec<usize> =
<<<<<<< HEAD
            graph_operations::possible_descendants(&g_true, [t].iter())
=======
            graph_operations::possible_descendants(&g_true, [ts[0]].iter())
>>>>>>> 240f9748
                .iter()
                .copied()
                .collect();
        poss_de_true_T.sort();
        let mut prop_an_true_Y: Vec<usize> =
<<<<<<< HEAD
            graph_operations::proper_ancestors(&g_true, [t].iter(), [y].iter())
=======
            graph_operations::proper_ancestors(&g_true, [ts[0]].iter(), [ys[0]].iter())
>>>>>>> 240f9748
                .iter()
                .copied()
                .collect();
        prop_an_true_Y.sort();

<<<<<<< HEAD
        let (nam, nva) =
            graph_operations::get_nam_nva(&g_true, &[t], FxHashSet::from_iter(z.iter().copied()));
        let (mut nam, mut nva): (Vec<usize>, Vec<usize>) =
            (nam.iter().copied().collect(), nva.iter().copied().collect());
        nam.sort();
        nva.sort();
=======
        let (nams, nvas): (Vec<Vec<usize>>, Vec<Vec<usize>>) = ts
            .iter()
            .zip(zs.iter())
            .map(|(t, z)| {
                let (nam, nva) = graph_operations::get_nam_nva(
                    &g_true,
                    &[*t],
                    FxHashSet::from_iter(z.iter().copied()),
                );
                let mut nam: Vec<usize> = nam.iter().copied().collect();
                let mut nva: Vec<usize> = nva.iter().copied().collect();
                nam.sort();
                nva.sort();
                (nam, nva)
            })
            .unzip();
>>>>>>> 240f9748

        let shd = graph_operations::shd(&g_true, &g_guess);

        let oset_aid = graph_operations::oset_aid(&g_true, &g_guess);

        let parent_aid = parent_aid(&g_true, &g_guess);

        let ancestor_aid = graph_operations::ancestor_aid(&g_true, &g_guess);

        Testcase {
            g_true: g_true_name.to_string(),
            g_guess: g_guess_name.to_string(),
            ts,
            ys,
            zs,
            pa_true_1st_T: pa_true_T,
            an_true_1st_T: an_true_T,
            ch_true_1st_T: ch_true_T,
            de_true_1st_T: de_true_T,
            poss_de_true_1st_T: poss_de_true_T,
            prop_an_true_1st_T_and_1st_Y: prop_an_true_Y,
            nams,
            nvas,
            shd,
            oset_aid,
            parent_aid,
            ancestor_aid,
        }
    }

    /// Stores the result of loading the two graphs and computing various graph operations on them.
    #[derive(serde::Serialize)]
    pub struct Testcase {
        g_true: String,
<<<<<<< HEAD
        t: usize,
        y: usize,
        z: Vec<usize>,
        pa_true_T: Vec<usize>,
        an_true_T: Vec<usize>,
        ch_true_T: Vec<usize>,
        de_true_T: Vec<usize>,
        poss_de_true_T: Vec<usize>,
        prop_an_true_Y: Vec<usize>,
        nam: Vec<usize>,
        nva: Vec<usize>,
=======
        g_guess: String,
        ts: Vec<usize>,
        ys: Vec<usize>,
        zs: Vec<Vec<usize>>,
        nams: Vec<Vec<usize>>,
        nvas: Vec<Vec<usize>>,
        pa_true_1st_T: Vec<usize>,
        an_true_1st_T: Vec<usize>,
        ch_true_1st_T: Vec<usize>,
        de_true_1st_T: Vec<usize>,
        poss_de_true_1st_T: Vec<usize>,
        prop_an_true_1st_T_and_1st_Y: Vec<usize>,
>>>>>>> 240f9748
        shd: (f64, usize),
        oset_aid: (f64, usize),
        parent_aid: (f64, usize),
        ancestor_aid: (f64, usize),
    }

    #[test]
    fn small_cpdag_snapshot() {
        insta::assert_yaml_snapshot!("small-CPDAG1-vs-CPDAG2", test("20001.CPDAG-10", "20002.CPDAG-10"));
        insta::assert_yaml_snapshot!("small-CPDAG3-vs-CPDAG4", test("20003.CPDAG-10", "20004.CPDAG-10"));
        insta::assert_yaml_snapshot!("small-CPDAG5-vs-CPDAG6", test("20005.CPDAG-10", "20006.CPDAG-10"));
        insta::assert_yaml_snapshot!("small-CPDAG7-vs-CPDAG8", test("20007.CPDAG-10", "20008.CPDAG-10"));
        insta::assert_yaml_snapshot!("small-CPDAG9-vs-CPDAG10", test("20009.CPDAG-10", "20010.CPDAG-10"));
    }
    #[test]
    fn small_dag_snapshot() {
        insta::assert_yaml_snapshot!("small-DAG1-vs-DAG2", test("20001.DAG-10", "20002.DAG-10"));
        insta::assert_yaml_snapshot!("small-DAG3-vs-DAG4", test("20003.DAG-10", "20004.DAG-10"));
        insta::assert_yaml_snapshot!("small-DAG5-vs-DAG6", test("20005.DAG-10", "20006.DAG-10"));
        insta::assert_yaml_snapshot!("small-DAG7-vs-DAG8", test("20007.DAG-10", "20008.DAG-10"));
        insta::assert_yaml_snapshot!("small-DAG9-vs-DAG10", test("20009.DAG-10", "20010.DAG-10"));
    }
    #[test]
    fn big_dag_snapshot() {
        insta::assert_yaml_snapshot!("big-DAG1-vs-DAG2", test("10001.DAG-100", "10002.DAG-100"));
        insta::assert_yaml_snapshot!("big-DAG3-vs-DAG4", test("10003.DAG-100", "10004.DAG-100"));
        insta::assert_yaml_snapshot!("big-DAG5-vs-DAG6", test("10005.DAG-100", "10006.DAG-100"));
        insta::assert_yaml_snapshot!("big-DAG7-vs-DAG8", test("10007.DAG-100", "10008.DAG-100"));
        insta::assert_yaml_snapshot!("big-DAG9-vs-DAG10", test("10009.DAG-100", "10010.DAG-100"));
    }

    #[test]
    fn big_cpdag_snapshot() {
        insta::assert_yaml_snapshot!("big-CPDAG1-vs-CPDAG2", test("10001.CPDAG-100", "10002.CPDAG-100"));
        insta::assert_yaml_snapshot!("big-CPDAG3-vs-CPDAG4", test("10003.CPDAG-100", "10004.CPDAG-100"));
        insta::assert_yaml_snapshot!("big-CPDAG5-vs-CPDAG6", test("10005.CPDAG-100", "10006.CPDAG-100"));
        insta::assert_yaml_snapshot!("big-CPDAG7-vs-CPDAG8", test("10007.CPDAG-100", "10008.CPDAG-100"));
        insta::assert_yaml_snapshot!("big-CPDAG9-vs-CPDAG10", test("10009.CPDAG-100", "10010.CPDAG-100"));
    }
}<|MERGE_RESOLUTION|>--- conflicted
+++ resolved
@@ -99,19 +99,6 @@
         // using rand_chacha to sample nodes with seed because it is reproducible across platforms
         let mut rng = rand_chacha::ChaCha8Rng::seed_from_u64(seed);
 
-<<<<<<< HEAD
-        let t = rng.gen_range(0..g_true.n_nodes as usize);
-        let mut y = rng.gen_range(0..g_true.n_nodes as usize);
-        if y == t {
-            y = (y + 1) % g_true.n_nodes as usize;
-        }
-        let z = g_guess.parents_of(t);
-
-        // throughout below, we sort because the order of the elements in the sets is not deterministic and we want matching snapshots
-
-        let pa_true_T = g_true.parents_of(t as usize).to_vec();
-        let mut an_true_T: Vec<usize> = graph_operations::ancestors(&g_true, [t].iter())
-=======
         let ts: Vec<usize> = (0..5).map(|_| rng.gen_range(0..g_true.n_nodes)).collect();
         let ys: Vec<usize> = (0..5).map(|_| rng.gen_range(0..g_true.n_nodes)).collect();
         let zs: Vec<Vec<usize>> = ts.iter().map(|t| g_guess.parents_of(*t).to_vec()).collect();
@@ -119,58 +106,33 @@
         // below, we sort results because the order of the elements in the sets is not deterministic and we want matching snapshots
         let pa_true_T = g_true.parents_of(ts[0] as usize).to_vec();
         let mut an_true_T: Vec<usize> = graph_operations::ancestors(&g_true, [ts[0]].iter())
->>>>>>> 240f9748
             .iter()
             .copied()
             .collect();
         an_true_T.sort();
-<<<<<<< HEAD
-        let mut ch_true_T: Vec<usize> = graph_operations::children(&g_true, [t].iter())
-=======
         let mut ch_true_T: Vec<usize> = graph_operations::children(&g_true, [ts[0]].iter())
->>>>>>> 240f9748
             .iter()
             .copied()
             .collect();
         ch_true_T.sort();
-<<<<<<< HEAD
-        let mut de_true_T: Vec<usize> = graph_operations::descendants(&g_true, [t].iter())
-=======
         let mut de_true_T: Vec<usize> = graph_operations::descendants(&g_true, [ts[0]].iter())
->>>>>>> 240f9748
             .iter()
             .copied()
             .collect();
         de_true_T.sort();
         let mut poss_de_true_T: Vec<usize> =
-<<<<<<< HEAD
-            graph_operations::possible_descendants(&g_true, [t].iter())
-=======
             graph_operations::possible_descendants(&g_true, [ts[0]].iter())
->>>>>>> 240f9748
                 .iter()
                 .copied()
                 .collect();
         poss_de_true_T.sort();
         let mut prop_an_true_Y: Vec<usize> =
-<<<<<<< HEAD
-            graph_operations::proper_ancestors(&g_true, [t].iter(), [y].iter())
-=======
             graph_operations::proper_ancestors(&g_true, [ts[0]].iter(), [ys[0]].iter())
->>>>>>> 240f9748
                 .iter()
                 .copied()
                 .collect();
         prop_an_true_Y.sort();
 
-<<<<<<< HEAD
-        let (nam, nva) =
-            graph_operations::get_nam_nva(&g_true, &[t], FxHashSet::from_iter(z.iter().copied()));
-        let (mut nam, mut nva): (Vec<usize>, Vec<usize>) =
-            (nam.iter().copied().collect(), nva.iter().copied().collect());
-        nam.sort();
-        nva.sort();
-=======
         let (nams, nvas): (Vec<Vec<usize>>, Vec<Vec<usize>>) = ts
             .iter()
             .zip(zs.iter())
@@ -187,7 +149,6 @@
                 (nam, nva)
             })
             .unzip();
->>>>>>> 240f9748
 
         let shd = graph_operations::shd(&g_true, &g_guess);
 
@@ -222,19 +183,6 @@
     #[derive(serde::Serialize)]
     pub struct Testcase {
         g_true: String,
-<<<<<<< HEAD
-        t: usize,
-        y: usize,
-        z: Vec<usize>,
-        pa_true_T: Vec<usize>,
-        an_true_T: Vec<usize>,
-        ch_true_T: Vec<usize>,
-        de_true_T: Vec<usize>,
-        poss_de_true_T: Vec<usize>,
-        prop_an_true_Y: Vec<usize>,
-        nam: Vec<usize>,
-        nva: Vec<usize>,
-=======
         g_guess: String,
         ts: Vec<usize>,
         ys: Vec<usize>,
@@ -247,7 +195,6 @@
         de_true_1st_T: Vec<usize>,
         poss_de_true_1st_T: Vec<usize>,
         prop_an_true_1st_T_and_1st_Y: Vec<usize>,
->>>>>>> 240f9748
         shd: (f64, usize),
         oset_aid: (f64, usize),
         parent_aid: (f64, usize),
